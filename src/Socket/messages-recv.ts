--- conflicted
+++ resolved
@@ -398,10 +398,6 @@
 				for(const { attrs } of blocklists) {
 					const blocklist = [attrs.jid]
 					const type = (attrs.action === 'block') ? 'add' : 'remove'
-<<<<<<< HEAD
-=======
-
->>>>>>> b7463ea6
 					ev.emit('blocklist.update', { blocklist, type })
 				}
 			}
